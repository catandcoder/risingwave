--- conflicted
+++ resolved
@@ -40,11 +40,7 @@
 use crate::executor2::executor_wrapper::ExecutorWrapper;
 use crate::executor2::{
     BoxedExecutor2, BoxedExecutor2Builder, DeleteExecutor2, FilterExecutor2, InsertExecutor2,
-<<<<<<< HEAD
-    ProjectionExecutor2, TraceExecutor2, ValuesExecutor2,
-=======
-    LimitExecutor2, TraceExecutor2, ValuesExecutor2,
->>>>>>> 2eaa9ff2
+    ProjectionExecutor2, TraceExecutor2, ValuesExecutor2, LimitExecutor2, 
 };
 use crate::task::{BatchEnvironment, TaskId};
 
